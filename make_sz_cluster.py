--- conflicted
+++ resolved
@@ -157,7 +157,6 @@
 ####Functions needed in this file:
 # 3) Convolve submap with beam
 
-<<<<<<< HEAD
     def convolve_map_with_gaussian_beam(self, pix_size, beam_size_fwhp, map):
         '''
         Input: pixel size, beam size in arcmin, image
@@ -170,10 +169,7 @@
         
         return(convolved_map)
 
-    
-=======
-
->>>>>>> aa79bcb4
+
 # 5) Generate noise map
 
     def generate_cluster(self, radius, profile, f, noise_level, beam_size, z, nums, p = None): #SOME OF THE ABOVE WILL BE TAKEN FROM THIS OUTDATED FUNCTION
