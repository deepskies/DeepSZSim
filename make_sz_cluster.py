import numpy as np
import simsz.utils as utils
import scipy

from scipy.interpolate import interp1d
from colossus.cosmology import cosmology
from colossus.halo import mass_adv

from astropy.constants import G, sigma_T, m_e, c, h, k_B
from astropy import units as u

class GenerateCluster():

    def __init__(self):
        self.data =[]


    def P200_Battaglia2012(self,cosmo,redshift_z,M200,R200):
        '''
        Calculates the P200 pressure profile of a cluster, as defined in Battaglia 2012

        Parameters:
        R200, the radius of the cluster at 200 times the critical density of the universe
        M200, the mass contained within R200
        redshift_z, the redshift of the cluster
        cosmo, background cosmology for density calculation

        Returns P200, the thermal pressure profile of the shell defined by R200
        '''

        P200 = G * M200*u.Msun * 200. * cosmo.critical_density(redshift_z) * (cosmo.Ob0/cosmo.Om0) / (2. * R200*u.Mpc) #From Battaglia 2012
        P200=P200.to(u.keV/u.cm**3.) #Unit conversion to keV/cm^3

        return(P200)

    def param_Battaglia2012(self,A0,alpha_m,alpha_z,M200,redshift_z):
        '''
        Calculates independent params as using the formula from Battaglia 2012, Equation 11
        in order for use in the pressure profile defined in Equation 10

        Parameters:
        A0, normalization factor
        alpha_m, power law index for the mass-dependent part of the function
        alpha_z, power law index for the redshift dependent part
        M200, the mass of the cluster at 200 times the critical density of the universe
        redshift_z, the redshift of the cluster

        Returns the parameter A given the formula from Eq 11
        '''

        A = A0 * (M200/1e14)**alpha_m * (1.+redshift_z)**alpha_z

        return(A)

    def Pth_Battaglia2012(self,radius,R200,gamma,alpha,beta,xc,P0):
        '''
        Calculates Pth using the battaglia fit profile, Battaglia 2012, Equation 10
        Pth is the thermal pressure profile normalized over P200

        Parameters:
        P0 is the normalization factor/amplitude,
        xc fits for the core-scale
        beta is a power law index
        gamma is a fixed paremeter defined by Battaglia 2012
        alpha is a fixed parameter defined by Battaglia 2012
        R200, the radius of the cluster at 200 times the critical density of the universe
        radius, the raidus for the pressure to be calculated at

        Returns Pth, the thermal pressure profile normalized over P200
        '''

        x=radius/R200

        Pth = P0 * (x/xc)**gamma * (1+(x/xc)**alpha)**(-beta)

        return(Pth)

    def epp_to_y(self, profile, radii, P200, R200, **kwargs):
        '''
        Converts from an electron pressure profile to a compton-y profile,
        integrates over line of sight from -1 to 1 Mpc relative to center.
        Parameters:
        profile, Method to get thermal pressure profile in Kev/cm^3, accepts radius, R200 and **kwargs
        radii, the array of radii corresponding to the profile in Mpc
        P200, as defined in battaglia2012, needed for normalization of Battaglia profile
        R200, the radius of the cluster at 200 times the critical density of the universe

        Return: Compton-y profile corresponding to the radii
        '''
        radii = radii * u.Mpc
        pressure_integrated = np.empty(radii.size)
        i = 0
        l_mpc = np.linspace(0,R200,10000) # Get line of sight axis
        l = l_mpc * (1 * u.Mpc).to(u.m).value # l in meters
        keVcm_to_Jm = (1 * u.keV/(u.cm**3.)).to(u.J/(u.m**3.))
        thermal_to_electron_pressure = 1/1.932 # from Battaglia 2012, assumes fully ionized medium
        for radius in radii:
            #Multiply profile by P200 specifically for Battaglia 2012 profile, since it returns Pth/P200 instead of Pth
            th_pressure = profile(np.sqrt(l_mpc**2 + radius.value**2), R200=R200, **kwargs) * P200.value #pressure as a function of l, multiplication by P20 needed ad
            th_pressure = th_pressure * keVcm_to_Jm.value # Use multiplication by a precaluated factor for efficiency
            pressure = th_pressure* thermal_to_electron_pressure
            integral = np.trapz(pressure, l) * 2 #integrate over pressure in J/m^3 to get J/m^2, multiply by factor of 2 to get from -R200 to R200 (assuming spherical symmetry)
            pressure_integrated[i] = integral
            i += 1
        y_pro = pressure_integrated * sigma_T.value/ (m_e.value * c.value**2)
        return y_pro

    def make_y_submap(self, profile, redshift_z, cosmo, width, pix_size, *args, **kwargs):
        '''
        Converts from an electron pressure profile to a compton-y profile,
        integrates over line of sight from -1 to 1 Mpc relative to center.
        Parameters:
        profile, Method to get thermal pressure profile in Kev/cm^3, accepts radius, and **kwargs
        redshift_z, the redshift of the cluster
        cosmo, background cosmology for density calculation
        width, width of submap in arcmin
        pix_size, size of each pixel in arcmin

        Return: Compton-y submap
        '''
        X = np.arange(-width, width, pix_size)
        X = utils.arcmin_to_Mpc(X, redshift_z, cosmo)
        X[X==0] = 0.001 #Solves issues of div by 0
        Y = np.transpose(X)

        R = []
        y_map = np.empty((X.size, Y.size))

        for i in X:
            for j in Y:
                R.append(np.sqrt(i**2 + j**2))

        R = np.array(R)
        cy = self.epp_to_y(profile, R, **kwargs) #evaluate compton-y for each neccesary radius

        for i in range(X.size):
            for j in range(Y.size):
<<<<<<< HEAD
                y_map[i][j] = cy[np.where(R == np.sqrt(X[i]**2 + Y[j]**2))[0]][0] # assign the correct compton-y to the radius
    
=======
                y_map[i][j] = cy[np.where(R == np.sqrt(X[i]**2 + Y[j]**2))[0]][0]

>>>>>>> 1501fb33
        return y_map

    def f_sz(self, freq, T_CMB, *args, **kwargs):
        '''
        Input: Observation frequency f in GHz, Temperature of cmb T_CMB
        Return: Radiation frequency
        '''

        f=freq*u.GHz #Takes input in units of GHz
        f=f.to(1/u.s) #Unit conversion
        x = h * f / k_B / T_CMB
        fsz = x * (np.exp(x) + 1) / (np.exp(x) - 1) - 4

        return fsz



####Functions needed in this file:
# 3) Convolve submap with beam

    def convolve_map_with_gaussian_beam(self, pix_size, beam_size_fwhp, map):
        '''
        Input: pixel size, beam size in arcmin, image
        Return: convolved map

        Note - pixel size and beam_size need to be in the same units
        '''
        gaussian = utils.gaussian_kernal(pix_size, beam_size_fwhp)
        convolved_map = scipy.signal.fftconvolve(map, gaussian, mode = 'same')
        
        return(convolved_map)


# 5) Generate noise map

    def generate_cluster(self, radius, profile, f, noise_level, beam_size, z, nums, p = None): #SOME OF THE ABOVE WILL BE TAKEN FROM THIS OUTDATED FUNCTION
        """
        combine all elements to generate a cluster object
        """

        y_con = convolve_map_with_gaussian_beam(0.5, beam_size , y_img)
        fsz = f_sz(f, t_cmb)
        cmb_img = y_con * fsz * t_cmb * 1e6
        noise = np.random.normal(0, 1, (37, 37)) * noise_level
        CMB_noise = cmb_img + noise
        y_noise = CMB_noise / fsz / t_cmb / 1e6
        y_img = make_proj_image_new(radius,profile,extrapolate=True)

        if 1 in nums:
            pa = p + '1' + '.png'
            plot_y(radius, profile, z, pa)

        if 2 in nums:
            pa = p + '2' + '.png'
            plot_img(y_img, z, path = pa)

        if 3 in nums:
            pa = p + '3' + '.png'
            gaussian = gaussian_kernal(0.5, beam_size)
            plot_img(gaussian, z, opt = 2, path = pa)

        if 4 in nums:
            pa = p + '4' + '.png'
            plot_img(y_con, z, path = pa)
        if 5 in nums:
            pa = p + '5' + '.png'
            plot_img(cmb_img, z, opt = 1, path = pa)
        if 6 in nums:
            pa = p + '6' + '.png'
            plot_img(noise, z, opt = 1, path = pa)
        if 7 in nums:
            pa = p + '7' + '.png'
            plot_img(CMB_noise, z, opt = 1, path = pa)
        if 8 in nums:
            pa = p + '8' + '.png'
            plot_img(y_noise, z, path = pa)
        if 9 in nums:
            pa = p + '9' + '.png'
            plot_img(y_noise, z, opt = 3, path = pa) #vizualization starts working from z = 0.115

        #return tSZ_signal(z, y_con), tSZ_signal(z, y_noise)
        return y_img, y_con, cmb_img, noise, cmb_noise, y_noise, SZsignal, aperture



#FUNCTIONS BELOW HERE HAVE NOT BEEN TESTED OR USED RECENTLY; MIGHT BE USEFUL FOR THE ABOVE TO-DO LIST


    def make_proj_image_new(radius, profile,range=18,pixel_scale=0.5,extrapolate=False):
        '''
        Input: Profile as function of Radius, range (default to 18) & pixel_scale (default to 0.5) in Mpc
        Return: 2D profile
        '''
        image_size = range/pixel_scale+1

        if extrapolate:
            profile_spline = interp1d(radius, profile, kind = 3, bounds_error=False, fill_value="extrapolate")
        else:
            profile_spline = interp1d(radius, profile, bounds_error=False)

        x,y=np.meshgrid(np.arange(image_size),np.arange(image_size))
        r = np.sqrt((x-image_size//2)**2+(y-image_size//2)**2)*pixel_scale
        image = profile_spline(r)

        return image, x, y, r


    def tSZ_signal(z, Map):
        """
        https://kbarbary-astropy.readthedocs.io/en/latest/_modules/astropy/cosmology/funcs.html#kpc_proper_per_arcmin
        """

        rin, rout = calc_radius(z)

        disk_mean = Map[r < rin].mean()
        ring_mean = Map[(r >= rin) & (r < rout)].mean()
        tSZ = disk_mean - ring_mean

        return tSZ, rin


    def battaglia_profile(r, Mvir, z, cosmo): #THIS IS OLD; WILL LIKELY DELETE SOON
        '''
        Using Battaglia et al (2012). Eq. 10.
        Input: Virial Mass in solar mass and Radius in Mpc
        Return: Pressure profile in keV/cm^3 at radius r
        '''

        a = cosmo.scale_factor(z)
        rho_critical = cosmo.critical_density(0.5).to(u.M_sun/u.Mpc**3) #In M_sun/Mpc^3



        M200, R200, c200 = mass_adv.changeMassDefinitionCModel(Mvir/cosmo.h, z, 'vir', '200c', c_model = 'ishiyama21')
        #M200, R200, c200 = mass_adv.changeMassDefinitionCModel(Mvir/cosmo_h, z, 'vir', '200c', c_model = 'ishiyama21')
        #M200, R200, c200 = mass_adv.changeMassDefinitionCModel(M500/cosmo_h, z, '500c', '200c', c_model = 'ishiyama21')
        #cvir = concentration.concentration(Mvir, 'vir', z, model = 'ishiyama21')      #Ishiyama et al. (2021)
        #Option to customize concentration, currently default, using Bullock et al. (2001)

        M200 *= cosmo.h
        R200 = R200 / 1000 * cosmo.h * (1.+z)
        x = r / R200

        G2 = G * 1e-6 / float(Mpc_to_m) * m_sun
        gamma = -0.3

        P200 =  G2 * M200 * 200. * rho_critical * (omega_b / omega_m) / 2. / (R200 / (1. + z))    # Msun km^2 / s^2 / Mpc^3

        P0 = 18.1 * ((M200 / 1e14)**0.154 * (1. + z)**-0.758)
        xc = 0.497 * ((M200 / 1e14)**-0.00865 * (1. + z)**0.731)
        beta = 4.35 * ((M200 / 1e14)**0.0393 * (1. + z)**0.415)
        pth = P200 * P0 * (x / xc)**gamma * (1. + (x/xc))**(-1. * beta)      # Msun km^2 / s^2 / Mpc^3

        pth *= (m_sun * 1e6 * j_to_kev  / ((Mpc_to_m*100)**3))       # keV/cm^3
        p_e = pth * 0.518       # Vikram et al (2016)

        return p_e, M200, R200, c200

    def m200_to_r200(self,cosmo,sigma8,ns,M200,z):

        params = {'flat': True, 'H0': cosmo.H0.value, 'Om0': cosmo.Om0, 'Ob0': cosmo.Ob0, 'sigma8':sigma8, 'ns': ns}
        cosmology.addCosmology('myCosmo', **params)
        cosmo_colossus= cosmology.setCosmology('myCosmo')

        M200, R200, c200 = mass_adv.changeMassDefinitionCModel(M200/cosmo.h, z, '200c', '200c', c_model = 'ishiyama21')
        M200 *= cosmo.h #From M_solar/h to M_solar
        R200 = R200*cosmo.h/1000 #From kpc/h to Mpc
        R200 = R200/cosmo.scale_factor(z) #From Mpc proper to Mpc comoving
        return M200, R200, c200<|MERGE_RESOLUTION|>--- conflicted
+++ resolved
@@ -135,13 +135,8 @@
 
         for i in range(X.size):
             for j in range(Y.size):
-<<<<<<< HEAD
                 y_map[i][j] = cy[np.where(R == np.sqrt(X[i]**2 + Y[j]**2))[0]][0] # assign the correct compton-y to the radius
     
-=======
-                y_map[i][j] = cy[np.where(R == np.sqrt(X[i]**2 + Y[j]**2))[0]][0]
-
->>>>>>> 1501fb33
         return y_map
 
     def f_sz(self, freq, T_CMB, *args, **kwargs):
