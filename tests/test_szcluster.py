--- conflicted
+++ resolved
@@ -1,11 +1,7 @@
 import pytest
 from simsz.make_sz_cluster import (
-<<<<<<< HEAD
-    P200_Battaglia2012, _param_Battaglia2012, Pth_Battaglia2012, Pe_to_y, _make_y_submap)
-=======
     P200_Battaglia2012, _param_Battaglia2012, Pth_Battaglia2012, epp_to_y, _make_y_submap, generate_y_submap,
     get_r200_and_c200)
->>>>>>> ddc252e3
 import simsz.utils as utils
 import numpy as np
 import astropy.units as u
@@ -129,40 +125,3 @@
         dT_expected = 30.29899851779931
         assert np.isclose(y_map.max(), y_expected),f"Expected {y_expected}, but got {y_map.max()}"
         assert np.isclose(abs(dT_map).max(), dT_expected),f"Expected {dT_expected}, but got {abs(dT_map).max()}"
-
-    def test_generate_y_submap(self):
-        '''
-        Test for the method _make_y_submap,
-        which...
-        '''
-        (cosmo,sigma8,ns) = get_mock_cosmology()
-        radii=np.linspace(0.01,10,10000) #Generate a space of radii in arcmin
-        radii=utils.arcmin_to_Mpc(radii,0.5,cosmo)
-        redshift_z=0.48
-        M200=194038855760143.47 #solar masses   
-        R200 = 0.947030177614577
-        P0 = 14.892069375592566
-        xc = 0.6581539098712913
-        beta = 5.253659160509611
-        P200 = P200_Battaglia2012(cosmo, redshift_z, M200, R200)
-        y = epp_to_y(Pth_Battaglia2012, radii, R200_mpc=R200, gamma=-0.3,alpha=1.0,beta=beta,xc=xc,P0=P0, P200_kevcm3=P200)
-        y_map = generate_y_submap(redshift_z, M200, R200, cosmo, 41, 0.5)
-        fSZ_150GhZ = -0.9529784143018927
-        dT_map = (y_map * cosmo.Tcmb0 * fSZ_150GhZ).to(u.uK).value
-        y_expected = 1.5477402918128797e-05
-        dT_expected = 40.19274417642139
-        assert np.isclose(y_map.max(), y_expected, atol=1e-04, rtol=1e-2),f"Expected {y_expected}, but got {y_map.max()}"
-        assert np.isclose(abs(dT_map).max(), dT_expected, atol=1, rtol=1e-3),f"Expected {dT_expected}, but got {abs(dT_map).max()}"
-
-    def test_get_r200_and_c200(self):
-        cosmo, sigma8, ns = get_mock_cosmology()
-        M200_SM = 1e14 
-        redshift_z = 0.3
-        result = get_r200_and_c200(cosmo, sigma8, ns, M200_SM, redshift_z)
-        assert np.isclose(result[1], 0.7089471219756236), f"Expected {0.7089471219756236}, but got {result[1]}"
-        assert np.isclose(result[2], 3.738937410169946), f"Expected {3.738937410169946}, but got {result[2]}"
-
-
-        
-
-
